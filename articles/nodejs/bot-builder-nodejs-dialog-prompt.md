---
title: Prompt users for input| Microsoft Docs
description: Learn how to use prompts to collect user input in your bot with the Bot Builder SDK for Node.js
author: RobStand
ms.author: rstand
manager: rstand
ms.topic: article
ms.prod: bot-framework
ms.date: 04/25/2017
---
# Prompt users for input

The SDK provides a set of built-in prompts to simplify collecting input from a user. 

> [!NOTE] A *prompt* is best used when the bot is going to perform an action in direct response to the input: Stop, Repeat, Delete.
> To ask the user a *series* of questions, create a [waterfall](bot-builder-nodejs-dialog-waterfall.md).

## Prompt results 

Built-in prompts are implemented as [dialogs](bot-builder-nodejs-dialog-manage-conversation.md). They return the user's response by calling [session.endDialogWithresult()][EndDialogWithResult]. Any type of dialog message handler can receive the result of a prompt.

Prompts return an [IPromptResult][IPromptResult] to the caller. The user's response will be contained in the [results.response][Result_Response] field and may be null. The exact reason can be determined by examining the [ResumeReason][ResumeReason] returned in [result.resumed][Result_Resumed], but the most common reasons for a null response are: 
* The user cancelled an action by saying something like ‘cancel’ or ‘nevermind’ 
* The user entered an improperly formatted response

## Prompt types
The Bot Builder SDK for Node.js includes the following built-in prompts:

|**Prompt Type**     | **Description**                                   
| -------------------| ---------------------------------------------
|[Prompts.text](#promptstext) | Asks the user to enter a string of text.      
|[Prompts.confirm](#promptsconfirm) | Asks the user to confirm an action.  
|[Prompts.number](#promptsnumber) | Asks the user to enter a number.
|[Prompts.time](#promptstime) | Asks the user for the time or date.
|[Prompts.choice](#promptschoice) | Asks the user to choose from a list of choices.       
|[Prompts.attachment](#promptsattachment) | Asks the user to upload a picture or video.       

<<<<<<< HEAD
### Text String: `Prompts.text()`
The [Prompts.text()](http://docs.botframework.com/en-us/node/builder/chat-reference/classes/_botbuilder_d_.prompts.html#text) method asks the user for a **string of text**. The prompt returns the user's response as an [IPromptTextResult](http://docs.botframework.com/en-us/node/builder/chat-reference/interfaces/_botbuilder_d_.iprompttextresult.html) interface.
=======
These built-in prompts are implemented as [dialogs](bot-builder-nodejs-dialog-manage-conversation.md) so they’ll return the user's response through a call to [session.endDialogWithresult()](http://docs.botframework.com/en-us/node/builder/chat-reference/classes/_botbuilder_d_.session.html#enddialogwithresult). Any dialog handler can receive the result of a dialog but [waterfalls](bot-builder-nodejs-dialog-waterfall.md) can offer the simplest way to handle a prompt result.  

Prompts return to the caller an [IPromptResult](http://docs.botframework.com/en-us/node/builder/chat-reference/interfaces/_botbuilder_d_.ipromptresult.html) interface. The [results.response](http://docs.botframework.com/en-us/node/builder/chat-reference/interfaces/_botbuilder_d_.ipromptresult.html#reponse) field contains the user's response. Because the built-in prompts let the user cancel an action by saying something like "cancel" or "nevermind", the response may be null. The response can also be null if the user fails to enter a properly formatted response. To determine the exact reason, examine the [ResumeReason](http://docs.botframework.com/en-us/node/builder/chat-reference/enums/_botbuilder_d_.resumereason.html) returned in [result.resumed](http://docs.botframework.com/en-us/node/builder/chat-reference/interfaces/_botbuilder_d_.ipromptresult.html#resumed).

### Prompts.text()

The [Prompts.text()](http://docs.botframework.com/en-us/node/builder/chat-reference/classes/_botbuilder_d_.prompts.html#text) method asks the user for a string of text. The prompt returns the user's response as an [IPromptTextResult](http://docs.botframework.com/en-us/node/builder/chat-reference/interfaces/_botbuilder_d_.iprompttextresult.html) interface.
>>>>>>> a759d4b5

```javascript
builder.Prompts.text(session, "What is your name?");
```

### Yes / No:  `Prompts.confirm()`

The [Prompts.confirm()](http://docs.botframework.com/en-us/node/builder/chat-reference/classes/_botbuilder_d_.prompts.html#confirm) method asks the user to confirm an action with a **yes/no** response. The prompt returns the user's response as an [IPromptConfirmResult](http://docs.botframework.com/en-us/node/builder/chat-reference/interfaces/_botbuilder_d_.ipromptconfirmresult.html) interface.

```javascript
builder.Prompts.confirm(session, "Are you sure you wish to cancel your order?");
```
### Numerical response: `Prompts.number()`

The [Prompts.number()](http://docs.botframework.com/en-us/node/builder/chat-reference/classes/_botbuilder_d_.prompts.html#number) method asks the user to reply with a **number**. The prompt returns the user's response as an [IPromptNumberResult](http://docs.botframework.com/en-us/node/builder/chat-reference/interfaces/_botbuilder_d_.ipromptnumberresult.html).

```javascript
builder.Prompts.number(session, "How many would you like to order?");
```

### Time and Date: `Prompts.time()`

The [Prompts.time()](http://docs.botframework.com/en-us/node/builder/chat-reference/classes/_botbuilder_d_.prompts.html#time) method asks the user to reply with the **time**. The prompt returns the user's response as an [IPromptTimeResult](http://docs.botframework.com/en-us/node/builder/chat-reference/interfaces/_botbuilder_d_.iprompttimeresult.html) interface. The framework uses the [Chrono](http://wanasit.github.io/pages/chrono/) library to parse the user's response and supports both relative ("in 5 minutes") and non-relative ("June 6th at 2pm") types of responses.

The [results.response](http://docs.botframework.com/en-us/node/builder/chat-reference/interfaces/_botbuilder_d_.iprompttimeresult.html#response) contains an [entity](http://docs.botframework.com/en-us/node/builder/chat-reference/interfaces/_botbuilder_d_.ientity.html) object, which contains the date and time. To resolve the date and time into a JavaScript `Date` object, use the [EntityRecognizer.resolveTime()](http://docs.botframework.com/en-us/node/builder/chat-reference/classes/_botbuilder_d_.entityrecognizer.html#resolvetime) method.

```javascript
bot.dialog('/createAlarm', [
    function (session) {
        session.dialogData.alarm = {};
        builder.Prompts.text(session, "What would you like to name this alarm?");
    },
    function (session, results, next) {
        if (results.response) {
            session.dialogData.name = results.response;
            builder.Prompts.time(session, "What time would you like to set an alarm for?");
        } else {
            next();
        }
    },
    function (session, results) {
        if (results.response) {
            session.dialogData.time = builder.EntityRecognizer.resolveTime([results.response]);
        }
        
        // Return alarm to caller  
        if (session.dialogData.name && session.dialogData.time) {
            session.endDialogWithResult({ 
                response: { name: session.dialogData.name, time: session.dialogData.time } 
            }); 
        } else {
            session.endDialogWithResult({
                resumed: builder.ResumeReason.notCompleted
            });
        }
    }
]);
```
### Choose from a list: `Prompts.choice()`

The [Prompts.choice()](http://docs.botframework.com/en-us/node/builder/chat-reference/classes/_botbuilder_d_.prompts.html#choice) method asks the user to **choose from a list** of choices. The prompt returns the user's response as an [IPromptChoiceResult](http://docs.botframework.com/en-us/node/builder/chat-reference/interfaces/_botbuilder_d_.ipromptchoiceresult.html) interface. To specify the style of the list that's shown to the user, use the [IPromptOptions.listStyle](http://docs.botframework.com/en-us/node/builder/chat-reference/interfaces/_botbuilder_d_.ipromptoptions.html#liststyle) property. The user can express their choice by either entering the number associated with the choice or the choice's name itself. Both full and partial matches of the option's name are supported.

To specify the list of choices, you can use a pipe-delimited ('\|') string:

```javascript
builder.Prompts.choice(session, "Which color?", "red|green|blue");
```

An array of strings:

```javascript
builder.Prompts.choice(session, "Which color?", ["red","green","blue"]);
```

Or an object map. With this option, the object's keys are used to determine the choice.

```javascript
var salesData = {
    "west": {
        units: 200,
        total: "$6,000"
    },
    "central": {
        units: 100,
        total: "$3,000"
    },
    "east": {
        units: 300,
        total: "$9,000"
    }
};

bot.dialog('/', [
    function (session) {
        builder.Prompts.choice(session, "Which region would you like sales for?", salesData); 
    },
    function (session, results) {
        if (results.response) {
            var region = salesData[results.response.entity];
            session.send("We sold %(units)d units for a total of %(total)s.", region); 
        } else {
            session.send("ok");
        }
    }
]);
```
### Upload an attachment: `Prompts.attachment()`

The [Prompts.attachment()](http://docs.botframework.com/en-us/node/builder/chat-reference/classes/_botbuilder_d_.prompts.html#attachment) method asks the user to *upload a file attachment* like an image or video. The prompt returns the user's response as an [IPromptAttachmentResult](http://docs.botframework.com/en-us/node/builder/chat-reference/interfaces/_botbuilder_d_.ipromptattachmentresult.html) interface.

```javascript
builder.Prompts.attachment(session, "Upload a picture for me to transform.");
```

## Additional resources
- [Define conversation steps with waterfalls](bot-builder-nodejs-dialog-waterfall.md)
- [Send and receive attachments](bot-builder-nodejs-send-receive-attachments.md)
- [Save user data](~/nodejs/bot-builder-nodejs-save-user-data.md)
- [Prompts class][PromptsRef]


[SendAttachments]: ~/nodejs/bot-builder-nodejs-send-receive-attachments.md
[SendCardWithButtons]: ~/nodejs/bot-builder-nodejs-send-rich-cards.md
[RecognizeUserIntent]: ~/nodejs/bot-builder-nodejs-recognize-intent.md
[SaveUserData]: ~/nodejs/bot-builder-nodejs-save-user-data.md

[UniversalBot]: https://docs.botframework.com/en-us/node/builder/chat-reference/classes/_botbuilder_d_.universalbot.html
[ChatConnector]: https://docs.botframework.com/en-us/node/builder/chat-reference/classes/_botbuilder_d_.chatconnector.html
[sprintf]: http://www.diveintojavascript.com/projects/javascript-sprintf
[Session]: https://docs.botframework.com/en-us/node/builder/chat-reference/classes/_botbuilder_d_.session


[SendTyping]: https://docs.botframework.com/en-us/node/builder/chat-reference/classes/_botbuilder_d_.session#sendtyping
[EndDialogWithResult]: https://docs.botframework.com/en-us/node/builder/chat-reference/classes/_botbuilder_d_.session.html#enddialogwithresult
[IPromptResult]: https://docs.botframework.com/en-us/node/builder/chat-reference/interfaces/_botbuilder_d_.ipromptresult.html
[Result_Response]: https://docs.botframework.com/en-us/node/builder/chat-reference/interfaces/_botbuilder_d_.ipromptresult.html#reponse
[ResumeReason]: https://docs.botframework.com/en-us/node/builder/chat-reference/enums/_botbuilder_d_.resumereason.html
[Result_Resumed]: https://docs.botframework.com/en-us/node/builder/chat-reference/interfaces/_botbuilder_d_.ipromptresult.html#resumed

[entity]: https://docs.botframework.com/en-us/node/builder/chat-reference/interfaces/_botbuilder_d_.ientity.html
[ResolveTime]: https://docs.botframework.com/en-us/node/builder/chat-reference/classes/_botbuilder_d_.entityrecognizer.html#resolvetime
[PromptsRef]: https://docs.botframework.com/en-us/node/builder/chat-reference/classes/_botbuilder_d_.prompts.html
[PromptsText]: https://docs.botframework.com/en-us/node/builder/chat-reference/classes/_botbuilder_d_.prompts.html#text
[IPromptTextResult]: https://docs.botframework.com/en-us/node/builder/chat-reference/interfaces/_botbuilder_d_.iprompttextresult.html
[PromptsConfirm]: https://docs.botframework.com/en-us/node/builder/chat-reference/classes/_botbuilder_d_.prompts.html#confirm
[IPromptConfirmResult]: https://docs.botframework.com/en-us/node/builder/chat-reference/interfaces/_botbuilder_d_.ipromptconfirmresult.html
[PromptsNumber]: https://docs.botframework.com/en-us/node/builder/chat-reference/classes/_botbuilder_d_.prompts.html#number 
[IPromptNumberResult]: https://docs.botframework.com/en-us/node/builder/chat-reference/interfaces/_botbuilder_d_.ipromptnumberresult.html
[PromptsTime]: https://docs.botframework.com/en-us/node/builder/chat-reference/classes/_botbuilder_d_.prompts.html#time
[IPromptTimeResult]: https://docs.botframework.com/en-us/node/builder/chat-reference/interfaces/_botbuilder_d_.iprompttimeresult.html
[PromptsChoice]: https://docs.botframework.com/en-us/node/builder/chat-reference/classes/_botbuilder_d_.prompts.html#choice
[IPromptChoiceResult]: https://docs.botframework.com/en-us/node/builder/chat-reference/interfaces/_botbuilder_d_.ipromptchoiceresult.html
[PromptsAttachment]: https://docs.botframework.com/en-us/node/builder/chat-reference/classes/_botbuilder_d_.prompts.html#attachment
[IPromptAttachmentResult]: https://docs.botframework.com/en-us/node/builder/chat-reference/interfaces/_botbuilder_d_.ipromptattachmentresult.html

[text]: http://docs.botframework.com/en-us/node/builder/chat-reference/classes/_botbuilder_d_.prompts#text<|MERGE_RESOLUTION|>--- conflicted
+++ resolved
@@ -16,12 +16,14 @@
 > To ask the user a *series* of questions, create a [waterfall](bot-builder-nodejs-dialog-waterfall.md).
 
 ## Prompt results 
-
 Built-in prompts are implemented as [dialogs](bot-builder-nodejs-dialog-manage-conversation.md). They return the user's response by calling [session.endDialogWithresult()][EndDialogWithResult]. Any type of dialog message handler can receive the result of a prompt.
 
-Prompts return an [IPromptResult][IPromptResult] to the caller. The user's response will be contained in the [results.response][Result_Response] field and may be null. The exact reason can be determined by examining the [ResumeReason][ResumeReason] returned in [result.resumed][Result_Resumed], but the most common reasons for a null response are: 
+Prompts return an [IPromptResult][IPromptResult] to the caller. The user's response will be contained in the [results.response][Result_Response] field and may be `null`. 
+
+The most common reasons for a `null` response are: 
 * The user cancelled an action by saying something like ‘cancel’ or ‘nevermind’ 
 * The user entered an improperly formatted response
+The exact reason for a `null` response can be determined by examining the [ResumeReason][ResumeReason] returned in [result.resumed][Result_Resumed], but
 
 ## Prompt types
 The Bot Builder SDK for Node.js includes the following built-in prompts:
@@ -35,18 +37,8 @@
 |[Prompts.choice](#promptschoice) | Asks the user to choose from a list of choices.       
 |[Prompts.attachment](#promptsattachment) | Asks the user to upload a picture or video.       
 
-<<<<<<< HEAD
 ### Text String: `Prompts.text()`
 The [Prompts.text()](http://docs.botframework.com/en-us/node/builder/chat-reference/classes/_botbuilder_d_.prompts.html#text) method asks the user for a **string of text**. The prompt returns the user's response as an [IPromptTextResult](http://docs.botframework.com/en-us/node/builder/chat-reference/interfaces/_botbuilder_d_.iprompttextresult.html) interface.
-=======
-These built-in prompts are implemented as [dialogs](bot-builder-nodejs-dialog-manage-conversation.md) so they’ll return the user's response through a call to [session.endDialogWithresult()](http://docs.botframework.com/en-us/node/builder/chat-reference/classes/_botbuilder_d_.session.html#enddialogwithresult). Any dialog handler can receive the result of a dialog but [waterfalls](bot-builder-nodejs-dialog-waterfall.md) can offer the simplest way to handle a prompt result.  
-
-Prompts return to the caller an [IPromptResult](http://docs.botframework.com/en-us/node/builder/chat-reference/interfaces/_botbuilder_d_.ipromptresult.html) interface. The [results.response](http://docs.botframework.com/en-us/node/builder/chat-reference/interfaces/_botbuilder_d_.ipromptresult.html#reponse) field contains the user's response. Because the built-in prompts let the user cancel an action by saying something like "cancel" or "nevermind", the response may be null. The response can also be null if the user fails to enter a properly formatted response. To determine the exact reason, examine the [ResumeReason](http://docs.botframework.com/en-us/node/builder/chat-reference/enums/_botbuilder_d_.resumereason.html) returned in [result.resumed](http://docs.botframework.com/en-us/node/builder/chat-reference/interfaces/_botbuilder_d_.ipromptresult.html#resumed).
-
-### Prompts.text()
-
-The [Prompts.text()](http://docs.botframework.com/en-us/node/builder/chat-reference/classes/_botbuilder_d_.prompts.html#text) method asks the user for a string of text. The prompt returns the user's response as an [IPromptTextResult](http://docs.botframework.com/en-us/node/builder/chat-reference/interfaces/_botbuilder_d_.iprompttextresult.html) interface.
->>>>>>> a759d4b5
 
 ```javascript
 builder.Prompts.text(session, "What is your name?");
