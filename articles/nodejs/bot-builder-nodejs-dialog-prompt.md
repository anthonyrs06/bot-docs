---
title: Prompt users for input| Microsoft Docs
description: Learn how to use prompts to collect user input in your bot with the Bot Builder SDK for Node.js
author: RobStand
ms.author: rstand
manager: rstand
ms.topic: article
ms.prod: bot-framework
ms.date: 04/25/2017
---
# Prompt users for input

<<<<<<< HEAD
The SDK provides a set of built-in prompts to simplify collecting input from a user. 

> [!NOTE] A *prompt* is best used when the bot is going to perform an action in direct response to the input: Stop, Repeat, Delete.
> To ask the user a *series* of questions, create a [waterfall](bot-builder-nodejs-dialog-waterfall.md).
=======
In some scenarios, you will want your bot to ask the user a sequence of questions before performing some action. The Bot Builder SDK provides a set of built-in prompts to simplify collecting input from a user. You can then use a feature called a [waterfall](bot-builder-nodejs-dialog-waterfall.md) to define the sequence in which to prompt the user.
>>>>>>> 3f4a1fa4

## Prompt results 

Built-in prompts are implemented as dialogs. They return the user's response by calling [session.endDialogWithresult()][EndDialogWithResult]. Any type of dialog message handler can receive the result of a promp.

Prompts return an [IPromptResult][IPromptResult] to the caller. The user's response will be contained in the [results.response][Result_Response] field and may be null. The exact reason can be determined by examining the [ResumeReason][ResumeReason] returned in [result.resumed][Result_Resumed], but the most common reasons for a null response are: 
* The user cancelled an action by saying something like ‘cancel’ or ‘nevermind’ 
* The user entered an improperly formatted response

## Prompt types
The Bot Builder SDK for Node.js includes the following built-in prompts:

|**Prompt Type**     | **Description**                                   
| -------------------| ---------------------------------------------
|[Prompts.text](#promptstext) | Asks the user to enter a string of text.      
|[Prompts.confirm](#promptsconfirm) | Asks the user to confirm an action.  
|[Prompts.number](#promptsnumber) | Asks the user to enter a number.
|[Prompts.time](#promptstime) | Asks the user for the time or date.
|[Prompts.choice](#promptschoice) | Asks the user to choose from a list of choices.       
|[Prompts.attachment](#promptsattachment) | Asks the user to upload a picture or video.       

<<<<<<< HEAD
### Text String `Prompts.text()`
=======
These built-in prompts are implemented as [dialogs](bot-builder-nodejs-dialogs-manage-conversation.md) so they’ll return the user's response through a call to [session.endDialogWithresult()](http://docs.botframework.com/en-us/node/builder/chat-reference/classes/_botbuilder_d_.session.html#enddialogwithresult). Any dialog handler can receive the result of a dialog but [waterfalls](bot-builder-nodejs-waterfall-conversation-steps.md) can offer the simplest way to handle a prompt result.  

Prompts return to the caller an [IPromptResult](http://docs.botframework.com/en-us/node/builder/chat-reference/interfaces/_botbuilder_d_.ipromptresult.html) interface. The [results.response](http://docs.botframework.com/en-us/node/builder/chat-reference/interfaces/_botbuilder_d_.ipromptresult.html#reponse) field contains the user's response. Because the built-in prompts let the user cancel an action by saying something like "cancel" or "nevermind", the response may be null. The response can also be null if the user fails to enter a properly formatted response. To determine the exact reason, examine the [ResumeReason](http://docs.botframework.com/en-us/node/builder/chat-reference/enums/_botbuilder_d_.resumereason.html) returned in [result.resumed](http://docs.botframework.com/en-us/node/builder/chat-reference/interfaces/_botbuilder_d_.ipromptresult.html#resumed).

### Prompts.text()
>>>>>>> 3f4a1fa4

The [Prompts.text()](http://docs.botframework.com/en-us/node/builder/chat-reference/classes/_botbuilder_d_.prompts.html#text) method asks the user for a **string of text**. The prompt returns the user's response as an [IPromptTextResult](http://docs.botframework.com/en-us/node/builder/chat-reference/interfaces/_botbuilder_d_.iprompttextresult.html) interface.

```javascript
builder.Prompts.text(session, "What is your name?");
```

<<<<<<< HEAD
### Yes / No `Prompts.confirm()`
=======
### Prompts.confirm()
>>>>>>> 3f4a1fa4

The [Prompts.confirm()](http://docs.botframework.com/en-us/node/builder/chat-reference/classes/_botbuilder_d_.prompts.html#confirm) method asks the user to confirm an action with a **yes/no** response. The prompt returns the user's response as an [IPromptConfirmResult](http://docs.botframework.com/en-us/node/builder/chat-reference/interfaces/_botbuilder_d_.ipromptconfirmresult.html) interface.

```javascript
builder.Prompts.confirm(session, "Are you sure you wish to cancel your order?");
```

<<<<<<< HEAD
### Numerical respose `Prompts.number()`
=======
### Prompts.number()
>>>>>>> 3f4a1fa4

The [Prompts.number()](http://docs.botframework.com/en-us/node/builder/chat-reference/classes/_botbuilder_d_.prompts.html#number) method asks the user to reply with a **number**. The prompt returns the user's response as an [IPromptNumberResult](http://docs.botframework.com/en-us/node/builder/chat-reference/interfaces/_botbuilder_d_.ipromptnumberresult.html).

```javascript
builder.Prompts.number(session, "How many would you like to order?");
```

<<<<<<< HEAD
### Time and Date `Prompts.time()`
=======
### Prompts.time()
>>>>>>> 3f4a1fa4

The [Prompts.time()](http://docs.botframework.com/en-us/node/builder/chat-reference/classes/_botbuilder_d_.prompts.html#time) method asks the user to reply with the **time**. The prompt returns the user's response as an [IPromptTimeResult](http://docs.botframework.com/en-us/node/builder/chat-reference/interfaces/_botbuilder_d_.iprompttimeresult.html) interface. The framework uses the [Chrono](http://wanasit.github.io/pages/chrono/) library to parse the user's response and supports both relative ("in 5 minutes") and non-relative ("June 6th at 2pm") types of responses.

The [results.response](http://docs.botframework.com/en-us/node/builder/chat-reference/interfaces/_botbuilder_d_.iprompttimeresult.html#response) contains an [entity](http://docs.botframework.com/en-us/node/builder/chat-reference/interfaces/_botbuilder_d_.ientity.html) object, which contains the date and time. To resolve the date and time into a JavaScript `Date` object, use the [EntityRecognizer.resolveTime()](http://docs.botframework.com/en-us/node/builder/chat-reference/classes/_botbuilder_d_.entityrecognizer.html#resolvetime) method.

```javascript
bot.dialog('/createAlarm', [
    function (session) {
        session.dialogData.alarm = {};
        builder.Prompts.text(session, "What would you like to name this alarm?");
    },
    function (session, results, next) {
        if (results.response) {
            session.dialogData.name = results.response;
            builder.Prompts.time(session, "What time would you like to set an alarm for?");
        } else {
            next();
        }
    },
    function (session, results) {
        if (results.response) {
            session.dialogData.time = builder.EntityRecognizer.resolveTime([results.response]);
        }
        
        // Return alarm to caller  
        if (session.dialogData.name && session.dialogData.time) {
            session.endDialogWithResult({ 
                response: { name: session.dialogData.name, time: session.dialogData.time } 
            }); 
        } else {
            session.endDialogWithResult({
                resumed: builder.ResumeReason.notCompleted
            });
        }
    }
]);
```

<<<<<<< HEAD
### Choose from a list `Prompts.choice()`
=======
### Prompts.choice()
>>>>>>> 3f4a1fa4

The [Prompts.choice()](http://docs.botframework.com/en-us/node/builder/chat-reference/classes/_botbuilder_d_.prompts.html#choice) method asks the user to **choose from a list** of choices. The prompt returns the user's response as an [IPromptChoiceResult](http://docs.botframework.com/en-us/node/builder/chat-reference/interfaces/_botbuilder_d_.ipromptchoiceresult.html) interface. To specify the style of the list that's shown to the user, use the [IPromptOptions.listStyle](http://docs.botframework.com/en-us/node/builder/chat-reference/interfaces/_botbuilder_d_.ipromptoptions.html#liststyle) property. The user can express their choice by either entering the number associated with the choice or the choice's name itself. Both full and partial matches of the option's name are supported.

To specify the list of choices, you can use a pipe-delimited ('\|') string:

```javascript
builder.Prompts.choice(session, "Which color?", "red|green|blue");
```

An array of strings:

```javascript
builder.Prompts.choice(session, "Which color?", ["red","green","blue"]);
```

Or an object map. With this option, the object's keys are used to determine the choice.

```javascript
var salesData = {
    "west": {
        units: 200,
        total: "$6,000"
    },
    "central": {
        units: 100,
        total: "$3,000"
    },
    "east": {
        units: 300,
        total: "$9,000"
    }
};

bot.dialog('/', [
    function (session) {
        builder.Prompts.choice(session, "Which region would you like sales for?", salesData); 
    },
    function (session, results) {
        if (results.response) {
            var region = salesData[results.response.entity];
            session.send("We sold %(units)d units for a total of %(total)s.", region); 
        } else {
            session.send("ok");
        }
    }
]);
```

<<<<<<< HEAD
### Upload an attachment `Prompts.attachment()`
=======
### Prompts.attachment()
>>>>>>> 3f4a1fa4

The [Prompts.attachment()](http://docs.botframework.com/en-us/node/builder/chat-reference/classes/_botbuilder_d_.prompts.html#attachment) method asks the user to *upload a file attachment* like an image or video. The prompt returns the user's response as an [IPromptAttachmentResult](http://docs.botframework.com/en-us/node/builder/chat-reference/interfaces/_botbuilder_d_.ipromptattachmentresult.html) interface.

```javascript
builder.Prompts.attachment(session, "Upload a picture for me to transform.");
```

## Additional resources
- [Define conversation steps with waterfalls](bot-builder-nodejs-dialog-waterfall.md)
- [Send and receive attachments](bot-builder-nodejs-send-receive-attachments.md)
- [Save user data](~/nodejs/bot-builder-nodejs-save-user-data.md)
- [Prompts class][PromptsRef]


[SendAttachments]: ~/nodejs/bot-builder-nodejs-send-receive-attachments.md
[SendCardWithButtons]: ~/nodejs/bot-builder-nodejs-send-rich-cards.md
[RecognizeUserIntent]: ~/nodejs/bot-builder-nodejs-recognize-intent.md
[SaveUserData]: ~/nodejs/bot-builder-nodejs-save-user-data.md

[UniversalBot]: https://docs.botframework.com/en-us/node/builder/chat-reference/classes/_botbuilder_d_.universalbot.html
[ChatConnector]: https://docs.botframework.com/en-us/node/builder/chat-reference/classes/_botbuilder_d_.chatconnector.html
[sprintf]: http://www.diveintojavascript.com/projects/javascript-sprintf
[Session]: https://docs.botframework.com/en-us/node/builder/chat-reference/classes/_botbuilder_d_.session


[SendTyping]: https://docs.botframework.com/en-us/node/builder/chat-reference/classes/_botbuilder_d_.session#sendtyping
[EndDialogWithResult]: https://docs.botframework.com/en-us/node/builder/chat-reference/classes/_botbuilder_d_.session.html#enddialogwithresult
[IPromptResult]: https://docs.botframework.com/en-us/node/builder/chat-reference/interfaces/_botbuilder_d_.ipromptresult.html
[Result_Response]: https://docs.botframework.com/en-us/node/builder/chat-reference/interfaces/_botbuilder_d_.ipromptresult.html#reponse
[ResumeReason]: https://docs.botframework.com/en-us/node/builder/chat-reference/enums/_botbuilder_d_.resumereason.html
[Result_Resumed]: https://docs.botframework.com/en-us/node/builder/chat-reference/interfaces/_botbuilder_d_.ipromptresult.html#resumed

[entity]: https://docs.botframework.com/en-us/node/builder/chat-reference/interfaces/_botbuilder_d_.ientity.html
[ResolveTime]: https://docs.botframework.com/en-us/node/builder/chat-reference/classes/_botbuilder_d_.entityrecognizer.html#resolvetime
[PromptsRef]: https://docs.botframework.com/en-us/node/builder/chat-reference/classes/_botbuilder_d_.prompts.html
[PromptsText]: https://docs.botframework.com/en-us/node/builder/chat-reference/classes/_botbuilder_d_.prompts.html#text
[IPromptTextResult]: https://docs.botframework.com/en-us/node/builder/chat-reference/interfaces/_botbuilder_d_.iprompttextresult.html
[PromptsConfirm]: https://docs.botframework.com/en-us/node/builder/chat-reference/classes/_botbuilder_d_.prompts.html#confirm
[IPromptConfirmResult]: https://docs.botframework.com/en-us/node/builder/chat-reference/interfaces/_botbuilder_d_.ipromptconfirmresult.html
[PromptsNumber]: https://docs.botframework.com/en-us/node/builder/chat-reference/classes/_botbuilder_d_.prompts.html#number 
[IPromptNumberResult]: https://docs.botframework.com/en-us/node/builder/chat-reference/interfaces/_botbuilder_d_.ipromptnumberresult.html
[PromptsTime]: https://docs.botframework.com/en-us/node/builder/chat-reference/classes/_botbuilder_d_.prompts.html#time
[IPromptTimeResult]: https://docs.botframework.com/en-us/node/builder/chat-reference/interfaces/_botbuilder_d_.iprompttimeresult.html
[PromptsChoice]: https://docs.botframework.com/en-us/node/builder/chat-reference/classes/_botbuilder_d_.prompts.html#choice
[IPromptChoiceResult]: https://docs.botframework.com/en-us/node/builder/chat-reference/interfaces/_botbuilder_d_.ipromptchoiceresult.html
[PromptsAttachment]: https://docs.botframework.com/en-us/node/builder/chat-reference/classes/_botbuilder_d_.prompts.html#attachment
[IPromptAttachmentResult]: https://docs.botframework.com/en-us/node/builder/chat-reference/interfaces/_botbuilder_d_.ipromptattachmentresult.html

[text]: http://docs.botframework.com/en-us/node/builder/chat-reference/classes/_botbuilder_d_.prompts#text<|MERGE_RESOLUTION|>--- conflicted
+++ resolved
@@ -10,18 +10,14 @@
 ---
 # Prompt users for input
 
-<<<<<<< HEAD
 The SDK provides a set of built-in prompts to simplify collecting input from a user. 
 
 > [!NOTE] A *prompt* is best used when the bot is going to perform an action in direct response to the input: Stop, Repeat, Delete.
 > To ask the user a *series* of questions, create a [waterfall](bot-builder-nodejs-dialog-waterfall.md).
-=======
-In some scenarios, you will want your bot to ask the user a sequence of questions before performing some action. The Bot Builder SDK provides a set of built-in prompts to simplify collecting input from a user. You can then use a feature called a [waterfall](bot-builder-nodejs-dialog-waterfall.md) to define the sequence in which to prompt the user.
->>>>>>> 3f4a1fa4
 
 ## Prompt results 
 
-Built-in prompts are implemented as dialogs. They return the user's response by calling [session.endDialogWithresult()][EndDialogWithResult]. Any type of dialog message handler can receive the result of a promp.
+Built-in prompts are implemented as [dialogs](bot-builder-nodejs-dialog-manage-conversation.md). They return the user's response by calling [session.endDialogWithresult()][EndDialogWithResult]. Any type of dialog message handler can receive the result of a prompt.
 
 Prompts return an [IPromptResult][IPromptResult] to the caller. The user's response will be contained in the [results.response][Result_Response] field and may be null. The exact reason can be determined by examining the [ResumeReason][ResumeReason] returned in [result.resumed][Result_Resumed], but the most common reasons for a null response are: 
 * The user cancelled an action by saying something like ‘cancel’ or ‘nevermind’ 
@@ -39,39 +35,21 @@
 |[Prompts.choice](#promptschoice) | Asks the user to choose from a list of choices.       
 |[Prompts.attachment](#promptsattachment) | Asks the user to upload a picture or video.       
 
-<<<<<<< HEAD
-### Text String `Prompts.text()`
-=======
-These built-in prompts are implemented as [dialogs](bot-builder-nodejs-dialogs-manage-conversation.md) so they’ll return the user's response through a call to [session.endDialogWithresult()](http://docs.botframework.com/en-us/node/builder/chat-reference/classes/_botbuilder_d_.session.html#enddialogwithresult). Any dialog handler can receive the result of a dialog but [waterfalls](bot-builder-nodejs-waterfall-conversation-steps.md) can offer the simplest way to handle a prompt result.  
-
-Prompts return to the caller an [IPromptResult](http://docs.botframework.com/en-us/node/builder/chat-reference/interfaces/_botbuilder_d_.ipromptresult.html) interface. The [results.response](http://docs.botframework.com/en-us/node/builder/chat-reference/interfaces/_botbuilder_d_.ipromptresult.html#reponse) field contains the user's response. Because the built-in prompts let the user cancel an action by saying something like "cancel" or "nevermind", the response may be null. The response can also be null if the user fails to enter a properly formatted response. To determine the exact reason, examine the [ResumeReason](http://docs.botframework.com/en-us/node/builder/chat-reference/enums/_botbuilder_d_.resumereason.html) returned in [result.resumed](http://docs.botframework.com/en-us/node/builder/chat-reference/interfaces/_botbuilder_d_.ipromptresult.html#resumed).
-
-### Prompts.text()
->>>>>>> 3f4a1fa4
-
+### Text String: `Prompts.text()`
 The [Prompts.text()](http://docs.botframework.com/en-us/node/builder/chat-reference/classes/_botbuilder_d_.prompts.html#text) method asks the user for a **string of text**. The prompt returns the user's response as an [IPromptTextResult](http://docs.botframework.com/en-us/node/builder/chat-reference/interfaces/_botbuilder_d_.iprompttextresult.html) interface.
 
 ```javascript
 builder.Prompts.text(session, "What is your name?");
 ```
 
-<<<<<<< HEAD
-### Yes / No `Prompts.confirm()`
-=======
-### Prompts.confirm()
->>>>>>> 3f4a1fa4
+### Yes / No:  `Prompts.confirm()`
 
 The [Prompts.confirm()](http://docs.botframework.com/en-us/node/builder/chat-reference/classes/_botbuilder_d_.prompts.html#confirm) method asks the user to confirm an action with a **yes/no** response. The prompt returns the user's response as an [IPromptConfirmResult](http://docs.botframework.com/en-us/node/builder/chat-reference/interfaces/_botbuilder_d_.ipromptconfirmresult.html) interface.
 
 ```javascript
 builder.Prompts.confirm(session, "Are you sure you wish to cancel your order?");
 ```
-
-<<<<<<< HEAD
-### Numerical respose `Prompts.number()`
-=======
-### Prompts.number()
->>>>>>> 3f4a1fa4
+### Numerical response: `Prompts.number()`
 
 The [Prompts.number()](http://docs.botframework.com/en-us/node/builder/chat-reference/classes/_botbuilder_d_.prompts.html#number) method asks the user to reply with a **number**. The prompt returns the user's response as an [IPromptNumberResult](http://docs.botframework.com/en-us/node/builder/chat-reference/interfaces/_botbuilder_d_.ipromptnumberresult.html).
 
@@ -79,11 +57,7 @@
 builder.Prompts.number(session, "How many would you like to order?");
 ```
 
-<<<<<<< HEAD
-### Time and Date `Prompts.time()`
-=======
-### Prompts.time()
->>>>>>> 3f4a1fa4
+### Time and Date: `Prompts.time()`
 
 The [Prompts.time()](http://docs.botframework.com/en-us/node/builder/chat-reference/classes/_botbuilder_d_.prompts.html#time) method asks the user to reply with the **time**. The prompt returns the user's response as an [IPromptTimeResult](http://docs.botframework.com/en-us/node/builder/chat-reference/interfaces/_botbuilder_d_.iprompttimeresult.html) interface. The framework uses the [Chrono](http://wanasit.github.io/pages/chrono/) library to parse the user's response and supports both relative ("in 5 minutes") and non-relative ("June 6th at 2pm") types of responses.
 
@@ -121,12 +95,7 @@
     }
 ]);
 ```
-
-<<<<<<< HEAD
-### Choose from a list `Prompts.choice()`
-=======
-### Prompts.choice()
->>>>>>> 3f4a1fa4
+### Choose from a list: `Prompts.choice()`
 
 The [Prompts.choice()](http://docs.botframework.com/en-us/node/builder/chat-reference/classes/_botbuilder_d_.prompts.html#choice) method asks the user to **choose from a list** of choices. The prompt returns the user's response as an [IPromptChoiceResult](http://docs.botframework.com/en-us/node/builder/chat-reference/interfaces/_botbuilder_d_.ipromptchoiceresult.html) interface. To specify the style of the list that's shown to the user, use the [IPromptOptions.listStyle](http://docs.botframework.com/en-us/node/builder/chat-reference/interfaces/_botbuilder_d_.ipromptoptions.html#liststyle) property. The user can express their choice by either entering the number associated with the choice or the choice's name itself. Both full and partial matches of the option's name are supported.
 
@@ -174,12 +143,7 @@
     }
 ]);
 ```
-
-<<<<<<< HEAD
-### Upload an attachment `Prompts.attachment()`
-=======
-### Prompts.attachment()
->>>>>>> 3f4a1fa4
+### Upload an attachment: `Prompts.attachment()`
 
 The [Prompts.attachment()](http://docs.botframework.com/en-us/node/builder/chat-reference/classes/_botbuilder_d_.prompts.html#attachment) method asks the user to *upload a file attachment* like an image or video. The prompt returns the user's response as an [IPromptAttachmentResult](http://docs.botframework.com/en-us/node/builder/chat-reference/interfaces/_botbuilder_d_.ipromptattachmentresult.html) interface.
 
