--- conflicted
+++ resolved
@@ -18,10 +18,6 @@
 This tutorial walks you through building a bot by using the Bot Builder SDK for Node.js, and then testing it with the Bot Framework Emulator.
 
 ## Install the SDK
-<<<<<<< HEAD
-
-[Install the SDK][Install] and the necessary dependencies. Once you have the SDK and prequisites in place, you're ready to write a bot.
-=======
 To install the SDK and its dependencies, first create a folder for your bot, navigate to it, and run the following **npm** command:
 
 ```
@@ -35,7 +31,6 @@
 npm install --save restify
 ```
 Once you have the SDK and prequisites in place, you're ready to write a bot.
->>>>>>> 21e547a6
 
 ## Create your bot
 
