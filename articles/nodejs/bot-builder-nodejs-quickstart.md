---
title: Create a bot with the Bot Builder SDK for Node.js | Microsoft Docs
description: Create a bot with the Bot Builder SDK for Node.js, a powerful bot construction framework.
author: kbrandl
ms.author: kibrandl
manager: rstand
ms.topic: get-started-article
ms.prod: bot-framework
ms.date: 08/04/2017
ms.reviewer:
---

# Create a bot with the Bot Builder SDK for Node.js
> [!div class="op_single_selector"]
> - [.NET](../dotnet/bot-builder-dotnet-quickstart.md)
> - [Node.js](../nodejs/bot-builder-nodejs-quickstart.md)
> - [Azure Bot Service](../azure/azure-bot-service-quickstart.md)
> - [REST](../rest-api/bot-framework-rest-connector-quickstart.md)

The Bot Builder SDK for Node.js is a framework for developing bots. It is easy to use and models frameworks like Express & restify to provide a familiar way for JavaScript developers to write bots.

This tutorial walks you through building a bot by using the Bot Builder SDK for Node.js. You can test the bot in a console window and with the Bot Framework Emulator.

## Prerequisites
Get started by completing the following prerequisite tasks:

1. Install [Node.js](https://nodejs.org).
2. Create a folder for your bot.
3. From a command prompt or terminal, navigate to the folder you just created.
4. Run the following **npm** command:

```nodejs
npm init
```

Follow the prompt on the screen to enter information about your bot and npm will create a **package.json** file that contains the information you provided. 

## Install the SDK
Next, install the Bot Builder SDK for Node.js by running the following **npm** command:

```nodejs
npm install --save botbuilder
```

Once you have the SDK installed, you are ready to write your first bot.

<<<<<<< HEAD
## Create a console bot
For your first bot, you will create a bot that simply echoes back any user input. To create your console bot, follow these steps:
=======
For your first bot, you will create a bot that simply echoes back any user input. To create your bot, follow these steps:
>>>>>>> f6daa3b7

1. In the folder that you created earlier for your bot, create a new file named **app.js**.
2. Open **app.js** in a text editor or an IDE of your choice. Add the following code to the file: 

   [!code-javascript[consolebot code sample Node.js](../includes/code/node-getstarted.js#consolebot)]

<<<<<<< HEAD
3. Save the file. Now you are ready to run and test out your bot in a console window.
=======
3. Save the file. Now you are ready to run and test out your bot.
>>>>>>> f6daa3b7

### Start your bot

Navigate to your bot's directory in a console window and start your bot:

```nodejs
node app.js
```

<<<<<<< HEAD
Your bot is now running locally. Try out your bot by typing a few messages in the console window. You should see that the bot responds to each message you send by echoing back your message prefixed with the text *"You said:"*.

## Create a chat bot
Console bots are good text-based clients, but in order to use any of the Bot Framework channels or run your bot in the emulator, your bot will need to run on an API endpoint. To do that, you will need to install restify and modify your console bot slightly so you can test it in the Bot Framework Emulator.

### Install Restify

Install <a href="http://restify.com/" target="_blank">restify</a> by running the following **npm** command:
=======
Your bot is now running locally. Try out your bot by typing a few messages in the console window.
You should see that the bot responds to each message you send by echoing back your message prefixed with the text *"You said:"*.

## Install Restify

Console bots are good text-based clients, but in order to use any of the Bot Framework channels (or run your bot in the emulator), your bot will need to run on an API endpoint. Install <a href="http://restify.com/" target="_blank">restify</a> by running the following **npm** command:
>>>>>>> f6daa3b7

```nodejs
npm install --save restify
```

<<<<<<< HEAD
Once you have restify in place, you're ready to make some changes to your console bot that you created earlier.

## Edit your bot

Open your console bot's **app.js** file in a text editor and do the following: 

1. Add a line to require the `restify` module.
2. Change the `ConsoleConnector` to a `ChatConnector`.
3. Have the connector listen on an API endpoint. Your bot code should look something like this:
=======
Once you have Restify in place, you're ready to make some changes to your bot.

## Edit your bot

You will need to make some changes to your **app.js** file. 

1. Add a line to require the `restify` module.
2. Change the `ConsoleConnector` to a `ChatConnector`.
3. Include your Microsoft App ID and App Password.
4. Have the connector listen on an API endpoint.
>>>>>>> f6daa3b7

   [!code-javascript[echobot code sample Node.js](../includes/code/node-getstarted.js#echobot)]

3. Save the file. Now you are ready to run and test out your bot in the emulator.

> [!NOTE] 
> You do not need a **Microsoft App ID** or **Microsoft App Password** to run your bot in the Bot Framework Emulator.

Please note that you do not need a Microsoft App ID or App Password to run your bot in the Bot Framework Emulator.

## Test your bot
Next, test your bot by using the [Bot Framework Emulator](../debug-bots-emulator.md) to see it in action. The emulator is a desktop application that lets you test and debug your bot on localhost or running remotely through a tunnel.

First, you'll need to [download](https://emulator.botframework.com) and install the emulator. After the download completes, launch the executable and complete the installation process.

### Start your bot

After installing the emulator, navigate to your bot's directory in a console window and start your bot:

```nodejs
node app.js
```
   
Your bot is now running locally.

### Start the emulator and connect your bot
After you start your bot, connect to your bot in the emulator:

1. Type `http://localhost:3978/api/messages` into the address bar. (This is the default endpoint that your bot listens to when hosted locally.)
2. Click **Connect**. You won't need to specify **Microsoft App ID** and **Microsoft App Password**. You can leave these fields blank for now. You'll get this information later when you [register your bot](../portal-register-bot.md).

### Try out your bot

Now that your bot is running locally and is connected to the emulator, try out your bot by typing a few messages in the emulator.
You should see that the bot responds to each message you send by echoing back your message prefixed with the text *"You said:"*.

You've successfully created your first bot using the Bot Builder SDK for Node.js!

## Next steps

> [!div class="nextstepaction"]
> [Bot Builder SDK for Node.js](bot-builder-nodejs-overview.md)<|MERGE_RESOLUTION|>--- conflicted
+++ resolved
@@ -44,23 +44,14 @@
 
 Once you have the SDK installed, you are ready to write your first bot.
 
-<<<<<<< HEAD
-## Create a console bot
-For your first bot, you will create a bot that simply echoes back any user input. To create your console bot, follow these steps:
-=======
 For your first bot, you will create a bot that simply echoes back any user input. To create your bot, follow these steps:
->>>>>>> f6daa3b7
 
 1. In the folder that you created earlier for your bot, create a new file named **app.js**.
 2. Open **app.js** in a text editor or an IDE of your choice. Add the following code to the file: 
 
    [!code-javascript[consolebot code sample Node.js](../includes/code/node-getstarted.js#consolebot)]
 
-<<<<<<< HEAD
-3. Save the file. Now you are ready to run and test out your bot in a console window.
-=======
 3. Save the file. Now you are ready to run and test out your bot.
->>>>>>> f6daa3b7
 
 ### Start your bot
 
@@ -70,39 +61,17 @@
 node app.js
 ```
 
-<<<<<<< HEAD
-Your bot is now running locally. Try out your bot by typing a few messages in the console window. You should see that the bot responds to each message you send by echoing back your message prefixed with the text *"You said:"*.
-
-## Create a chat bot
-Console bots are good text-based clients, but in order to use any of the Bot Framework channels or run your bot in the emulator, your bot will need to run on an API endpoint. To do that, you will need to install restify and modify your console bot slightly so you can test it in the Bot Framework Emulator.
-
-### Install Restify
-
-Install <a href="http://restify.com/" target="_blank">restify</a> by running the following **npm** command:
-=======
 Your bot is now running locally. Try out your bot by typing a few messages in the console window.
 You should see that the bot responds to each message you send by echoing back your message prefixed with the text *"You said:"*.
 
 ## Install Restify
 
 Console bots are good text-based clients, but in order to use any of the Bot Framework channels (or run your bot in the emulator), your bot will need to run on an API endpoint. Install <a href="http://restify.com/" target="_blank">restify</a> by running the following **npm** command:
->>>>>>> f6daa3b7
 
 ```nodejs
 npm install --save restify
 ```
 
-<<<<<<< HEAD
-Once you have restify in place, you're ready to make some changes to your console bot that you created earlier.
-
-## Edit your bot
-
-Open your console bot's **app.js** file in a text editor and do the following: 
-
-1. Add a line to require the `restify` module.
-2. Change the `ConsoleConnector` to a `ChatConnector`.
-3. Have the connector listen on an API endpoint. Your bot code should look something like this:
-=======
 Once you have Restify in place, you're ready to make some changes to your bot.
 
 ## Edit your bot
@@ -113,7 +82,6 @@
 2. Change the `ConsoleConnector` to a `ChatConnector`.
 3. Include your Microsoft App ID and App Password.
 4. Have the connector listen on an API endpoint.
->>>>>>> f6daa3b7
 
    [!code-javascript[echobot code sample Node.js](../includes/code/node-getstarted.js#echobot)]
 
