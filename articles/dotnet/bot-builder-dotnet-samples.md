---
title: Sample bots for Bot Builder SDK for .NET | Microsoft Docs
description: Explore sample bots that can help kickstart your bot development with the Bot Builder SDK for .NET.
author: RobStand
ms.author: kamrani
manager: kamrani
ms.topic: article
ms.prod: bot-framework
ms.date: 05/03/2018
---
::: moniker range="azure-bot-service-3.0"

# Bot Builder SDK for .NET samples

These samples demonstrate task-focused bots that show how to take advantage of features in the Bot Builder SDK for .NET. You can use the samples to help you quickly get started with building great bots with rich capabilities.

## Get the samples
To get the samples, clone the [BotBuilder-Samples](https://github.com/Microsoft/BotBuilder-Samples) GitHub repository using Git.

```cmd
git clone https://github.com/Microsoft/BotBuilder-Samples.git
cd BotBuilder-Samples
```

The sample bots built with the Bot Builder SDK for .NET are organized in the **CSharp** directory.

You can also view the samples on GitHub and deploy them to Azure directly.

## Core
These samples show the basic techniques for building rich and capable bots.

Sample | Description
------------ | ------------- 
[Send Attachment](https://github.com/Microsoft/BotBuilder-Samples/tree/master/CSharp/core-SendAttachment) | A sample bot that sends simple media attachments (images) to the user. 
[Receive Attachment](https://github.com/Microsoft/BotBuilder-Samples/tree/master/CSharp/core-ReceiveAttachment) | A sample bot that receives attachments sent by the user and downloads them. 
[Create New Conversation](https://github.com/Microsoft/BotBuilder-Samples/tree/master/CSharp/core-CreateNewConversation)  | A sample bot that starts a new conversation using a previously stored user address.
[Get Members of a Conversation](https://github.com/Microsoft/BotBuilder-Samples/tree/master/CSharp/core-GetConversationMembers) | A sample bot that retrieves the conversation's members list and detects when it changes. 
[Direct Line](https://github.com/Microsoft/BotBuilder-Samples/tree/master/CSharp/core-DirectLine) | A sample bot and a custom client that communicate with each other using the Direct Line API. 
[Direct Line (WebSockets)](https://github.com/Microsoft/BotBuilder-Samples/tree/master/CSharp/core-DirectLineWebSockets) | A sample bot and a custom client that communicate with each other using the Direct Line API + WebSockets. 
[Multi Dialogs](https://github.com/Microsoft/BotBuilder-Samples/tree/master/CSharp/core-MultiDialogs) | A sample bot that shows various kinds of dialogs.
[State API](https://github.com/Microsoft/BotBuilder-Samples/tree/master/CSharp/core-State) | A stateless sample bot that tracks the context of a conversation.
[Custom State API](https://github.com/Microsoft/BotBuilder-Samples/tree/master/CSharp/core-CustomState) | A stateless sample bot that tracks the context of a conversation using a custom storage provider.
[ChannelData](https://github.com/Microsoft/BotBuilder-Samples/tree/master/CSharp/core-ChannelData) | A sample bot that sends native metadata to Facebook using ChannelData.
[AppInsights](https://github.com/Microsoft/BotBuilder-Samples/tree/master/CSharp/core-AppInsights) | A sample bot that logs telemetry to an Application Insights instance.

## Search
This sample shows how to leverage Azure Search in data-driven bots.

Sample | Description
------------ | -------------
[Azure Search](https://github.com/Microsoft/BotBuilder-Samples/tree/master/CSharp/demo-Search) | Two sample bots that help the user navigate large amounts of content.


## Cards
These samples show how to send rich cards in the Bot Framework.

Sample | Description
------------ | -------------
[Rich Cards](https://github.com/Microsoft/BotBuilder-Samples/tree/master/CSharp/cards-RichCards) | A sample bot that sends several different types of rich cards.
[Carousel of Cards](https://github.com/Microsoft/BotBuilder-Samples/tree/master/CSharp/cards-CarouselCards) | A sample bot that sends multiple rich cards within a single message using the Carousel layout.

## Intelligence
These samples show how to add artificial intelligence capabilities to a bot using Bing and Microsoft Cognitive Services APIs.

Sample | Description
------------ | -------------
[LUIS](https://github.com/Microsoft/BotBuilder-Samples/tree/master/CSharp/intelligence-LUIS) | A sample bot that uses LuisDialog to integrate with a LUIS.ai application.
[Image Caption](https://github.com/Microsoft/BotBuilder-Samples/tree/master/CSharp/intelligence-ImageCaption) | A sample bot that gets an image caption using the Microsoft Cognitive Services Vision API.
[Speech To Text](https://github.com/Microsoft/BotBuilder-Samples/tree/master/CSharp/intelligence-SpeechToText)  | A sample bot that gets text from audio using the Bing Speech API.
[Similar Products](https://github.com/Microsoft/BotBuilder-Samples/tree/master/CSharp/intelligence-SimilarProducts) | A sample bot that finds visually similar products using the Bing Image Search API. 
[Zummer](https://github.com/Microsoft/BotBuilder-Samples/tree/master/CSharp/intelligence-Zummer) | A sample bot that finds wikipedia articles using the Bing Search API.

## Reference implementation
This sample is designed to showcase an end-to-end scenario. It's a great source of code fragments if you're looking to implement more complex features in your bot.

<<<<<<< HEAD

|                                                  Sample                                                   |                        Description                         |
|-----------------------------------------------------------------------------------------------------------|------------------------------------------------------------|
| [Contoso Flowers](https://github.com/Microsoft/BotBuilder-Samples/tree/master/CSharp/demo-ContosoFlowers) | A sample bot that uses many features of the Bot Framework. |
=======
Sample | Description
------------ | -------------
[Contoso Flowers](https://github.com/Microsoft/BotBuilder-Samples/tree/master/CSharp/demo-ContosoFlowers) | A sample bot that uses many features of the Bot Framework.

::: moniker-end

::: moniker range="azure-bot-service-4.0"
# Bot Builder SDK v4 .NET samples
[!INCLUDE [pre-release-label](../includes/pre-release-label.md)]

These samples demonstrate task-focused bots that show how to take advantage of features in the Bot Builder SDK for .NET. You can use the samples to help you quickly get started with building great bots with rich capabilities. 

Note: The SDK v4 is being actively developed and should therefore be used for experimentation only. 

To get the samples, clone the [botbuilder-dotnet](https://github.com/Microsoft/botbuilder-dotnet) GitHub repository using Git.
```cmd
git clone https://github.com/Microsoft/botbuilder-dotnet.git
cd samples
```
The sample bots built with the Bot Builder SDK for .NET are organized in the **samples** directory.


::: moniker-end
>>>>>>> 89201d30
<|MERGE_RESOLUTION|>--- conflicted
+++ resolved
@@ -73,12 +73,7 @@
 ## Reference implementation
 This sample is designed to showcase an end-to-end scenario. It's a great source of code fragments if you're looking to implement more complex features in your bot.
 
-<<<<<<< HEAD
 
-|                                                  Sample                                                   |                        Description                         |
-|-----------------------------------------------------------------------------------------------------------|------------------------------------------------------------|
-| [Contoso Flowers](https://github.com/Microsoft/BotBuilder-Samples/tree/master/CSharp/demo-ContosoFlowers) | A sample bot that uses many features of the Bot Framework. |
-=======
 Sample | Description
 ------------ | -------------
 [Contoso Flowers](https://github.com/Microsoft/BotBuilder-Samples/tree/master/CSharp/demo-ContosoFlowers) | A sample bot that uses many features of the Bot Framework.
@@ -102,4 +97,3 @@
 
 
 ::: moniker-end
->>>>>>> 89201d30
