--- conflicted
+++ resolved
@@ -27,14 +27,6 @@
 > [!NOTE]
 > For some installations the install step for restify is giving an error related to node-gyp.
 > If this is the case try running `npm install -g windows-build-tools`.
-
-<<<<<<< HEAD
-> [!NOTE]
-> For some installations the install step for restify is giving an error related to node-gyp.
-> If this is the case try running `npm install -g windows-build-tools`.
-
-=======
->>>>>>> 38de53cc
 
 The Bot Builder SDK for JavaScript consists of a series of [packages](https://github.com/Microsoft/botbuilder-js/tree/master/libraries) which can be installed from NPM using a special `@preview` tag.
 
