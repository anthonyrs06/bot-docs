--- conflicted
+++ resolved
@@ -11,11 +11,7 @@
 ---
 # Develop bots with Bot Builder
 
-<<<<<<< HEAD
-[!INCLUDE [pre-release-label](./includes/pre-release-label-v3.md)]
-=======
-[!INCLUDE [pre-release-label](includes/pre-release-label-v3.md)]
->>>>>>> 739a72d4
+
 
 The Bot Builder provides an SDK, libraries, samples, and tools to help you build and debug bots. When you build a bot with Bot Service, your bot is backed by the Bot Builder SDK. You can also use the Bot Builder SDK to create a bot from scratch using C# or Node.js. Bot Builder includes the Bot Framework Emulator for testing your bots and the Channel Inspector for previewing your bot's user experience on different channels.
 
