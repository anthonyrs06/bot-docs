---
title: Prompt users for input | Microsoft Docs
description: Learn how to prompt users for input in the Bot Builder SDK for Node.js.
keywords: prompts, dialogs, AttachmentPrompt, ChoicePrompt, ConfirmPrompt, DatetimePrompt, NumberPrompt, TextPrompt, reprompt, validation
author: v-ducvo
ms.author: v-ducvo
manager: kamrani
ms.topic: article
ms.prod: bot-framework
ms.date: 4/10/2018
monikerRange: 'azure-bot-service-4.0'
---
# Prompt users for input

[!INCLUDE [pre-release-label](~/includes/pre-release-label.md)]

Often bots gather their information through questions posed to the user. You can simply send the user a standard message by using the turn context object's _send activity_ method to ask for a string input; however, the Bot Builder SDK provides a **dialogs** library that you can use to ask for different types for information. This topic details how to use **prompts** to ask a user for input.

This article describes how to use prompts within a dialog. For information on using dialogs in general, see [using dialogs to manage conversation flow](bot-builder-dialog-manage-conversation-flow.md).

## Prompt types

The dialogs library offers a number of different types of prompts, each requesting a different type of response.

| Prompt | Description |
|:----|:----|
| **AttachmentPrompt** | Prompt the user for an attachment such as a document or image. |
| **ChoicePrompt** | Prompt the user to choose from a set of options. |
| **ConfirmPrompt** | Prompt the user to confirm their action. |
| **DatetimePrompt** | Prompt the user for a date-time. Users can respond using natural language such as "Tomorrow at 8pm" or "Friday at 10am". The Bot Framework SDK uses the LUIS `builtin.datetimeV2` prebuilt entity. For more information, see [builtin.datetimev2](https://docs.microsoft.com/en-us/azure/cognitive-services/luis/luis-reference-prebuilt-entities#builtindatetimev2). |
| **NumberPrompt** | Prompt the user for a number. The user can respond with either "10" or "ten". If the response is "ten", for example, the prompt will convert the response into a number and return `10` as a result. |
| **TextPrompt** | Prompt user for a string of text. |

## Add references to prompt library

You can get the **dialogs** library by adding the **dialogs** package to your bot. We cover dialogs in [using dialogs to manage conversation flow](bot-builder-dialog-manage-conversation-flow.md), but we'll use dialogs for our prompts.

# [C#](#tab/csharp)

Install the **Microsoft.Bot.Builder.Dialogs** package from NuGet.

Then, include reference the library from your bot code.

```cs
using Microsoft.Bot.Builder.Dialogs;
```

You can define a dialog as a class or in-line as a property in your bot code file.

The code in this article is written for a dialog defined as a class.
The following examples assume you are adding code to the dialog's constructor.

The main flow of your dialog is its collection of steps and needs to be given an ID. Your bot uses this ID to retrieve the dialog, so it is a good practice to expose this as a constant.

```cs
public class MyDialog : DialogSet
{
    public const string Name = "mainDialog";

    public MyDialog()
    {
        // Define your dialog's prompts and steps here.
    }
}
```

# [JavaScript](#tab/javascript)

Install the dialogs package from NPM:

```cmd
npm install --save botbuilder-dialogs
```

To use **dialogs** in your bot, include it in the bot code.

In the app.js file, add the following.

```javascript
const {DialogSet} = require("botbuilder-dialogs");
const dialogs = new DialogSet();
```

---

## Prompt the user

To prompt a user for input, you can add a prompt to your dialog. For example, you can define a prompt of type **TextPrompt** and give it a dialog ID of **textPrompt**:

Once a prompt dialog is added, you can use it in a simple two step waterfall dialog or use multiple prompts together in a multi-step waterfall. A *waterfall* dialog is simply a way to define a sequence of steps. For more information, see the [using dialogs](bot-builder-dialog-manage-conversation-flow.md#using-dialogs-to-guide-the-user-through-steps) section of [manage conversation flow with dialogs](bot-builder-dialog-manage-conversation-flow.md).

On the first turn, the dialog prompts the user for their name, and on the second turn, the dialog processes the user input as an answer to the prompt.

For example, the following dialog prompts the user for their name and then greets them by name:

# [C#](#tab/csharp)

Each prompt you use in your dialog is also given a name, used by the dialog or your bot to access the prompt. In all of these samples, we are exposing the prompt IDs as constants.

A call to the dialog context's **Prompt** or **End** method signals the end of the step to the dialog. Without these statements, the dialog will not run properly.

```csharp
/// <summary>Defines a simple greeting dialog that asks for the user's name.</summary>
public class MyDialog : DialogSet
{
    /// <summary>The ID of the main dialog in the set.</summary>
    public const string Name = "mainDialog";

    /// <summary>Defines the IDs of the prompts in the set.</summary>
    public struct Inputs
    {
        /// <summary>The ID of the text prompt.</summary>
        public const string Text = "textPrompt";
    }

    /// <summary>Defines the prompts and steps of the dialog.</summary>
    public MyDialog()
    {
        Add(Inputs.Text, new TextPrompt());
        Add(Name, new WaterfallStep[]
        {
            // Each step takes in a dialog context, arguments, and the next delegate.
            async (dc, args, next) =>
            {
                // Prompt for the user's name.
                await dc.Prompt(Inputs.Text, "What is your name?").ConfigureAwait(false);
            },
            async(dc, args, next) =>
            {
                var user = (string)args["Text"];
                await dc.Context.SendActivity($"Hi {user}!").ConfigureAwait(false);
                await dc.End().ConfigureAwait(false);
            }
        });
    }
}
```

# [JavaScript](#tab/javascript)

```javascript
const {TextPrompt} = require("botbuilder-dialogs");
```

```javascript
// Greet user:
// Ask for the user name and then greet them by name.
dialogs.add('textPrompt', new TextPrompt());
dialogs.add('greetings', [
    async function (dc){
        await dc.prompt('textPrompt', 'What is your name?');
    },
    async function(dc, userName){
        await dc.context.sendActivity(`Hi ${userName}!`);
        await dc.end();
    }
]);
```

---

> [!NOTE]
> To start a dialog, get a dialog context, and use its _begin_ method. For more information, see [use dialogs to managed conversation flow](./bot-builder-dialog-manage-conversation-flow.md).

## Reusable prompts

A prompt can be reused to ask for different information using the same type of prompt. For example, the sample code above defined a text prompt and used it to ask the user for their name. If you wanted to, for example, you can also use that same prompt to ask the user for another text string; such as, "Where do you work?".

# [C#](#tab/csharp)

```cs
/// <summary>Defines a simple greeting dialog that asks for the user's name and place of work.</summary>
public class MyDialog : DialogSet
{
    /// <summary>The ID of the main dialog in the set.</summary>
    public const string Name = "mainDialog";

    /// <summary>Defines the IDs of the prompts in the set.</summary>
    public struct Inputs
    {
        /// <summary>The ID of the text prompt.</summary>
        public const string Text = "textPrompt";
    }

    /// <summary>Defines the prompts and steps of the dialog.</summary>
    public MyDialog()
    {
        Add(Inputs.Text, new TextPrompt());
        Add(Name, new WaterfallStep[]
        {
            async (dc, args, next) =>
            {
                // Prompt for the user's name.
                await dc.Prompt(Inputs.Text, "What is your name?").ConfigureAwait(false);
            },
            async(dc, args, next) =>
            {
                var user = (string)args["Text"];

                // Ask them where they work.
                await dc.Prompt(Inputs.Text, $"Hi {user}! Where do you work?").ConfigureAwait(false);
            },
            async(dc, args, next) =>
            {
                var workplace = (string)args["Text"];

                await dc.Context.SendActivity($"{workplace} is a cool place!").ConfigureAwait(false);
                await dc.End().ConfigureAwait(false);
            }
        });
    }
}
```

# [JavaScript](#tab/javascript)

```javascript
// Greet user:
// Ask for the user name and then greet them by name.
// Ask them where they work.
dialogs.add('textPrompt', new botbuilder_dialogs.TextPrompt());
dialogs.add('greetings',[
    async function (dc){
        await dc.prompt('textPrompt', 'What is your name?');
    },
    async function(dc, userName){
        await dc.context.sendActivity(`Hi ${userName}!`);

        // Ask them where they work.
        await dc.prompt('textPrompt', 'Where do you work?');
    },
    async function(dc, workPlace){
        await dc.context.sendActivity(`${workPlace} is a cool place!`);

        await dc.end();
    }
]);
```

---

However, if you wish to pair the prompt to the expected value that prompt is asking, you could give each prompt a unique *dialogId*. A dialog is added with a unique ID. Using different IDs, you can also create multiple **prompt** dialogs of the same type. For example, you could create two **TextPrompt** dialogs for the example above:

# [C#](#tab/csharp)

```cs
/// <summary>The ID of the main dialog in the set.</summary>
public const string Name = "mainDialog";

/// <summary>Defines the IDs of the prompts in the set.</summary>
public struct Inputs
{
    /// <summary>The ID of the name prompt.</summary>
    public const string Name = "namePrompt";

    /// <summary>The ID of the work prompt.</summary>
    public const string Work = "workPrompt";
}

/// <summary>Defines the prompts and steps of the dialog.</summary>
public MyDialog()
{
    Add(Inputs.Name, new TextPrompt());
    Add(Inputs.Work, new TextPrompt());
    Add(Name, new WaterfallStep[]
    {
        async (dc, args, next) =>
        {
            // Prompt for the user's name.
            await dc.Prompt(Inputs.Name, "What is your name?").ConfigureAwait(false);
        },
        async(dc, args, next) =>
        {
            var user = (string)args["Text"];

            // Ask them where they work.
            await dc.Prompt(Inputs.Work, $"Hi {user}! Where do you work?").ConfigureAwait(false);
        },
        async(dc, args, next) =>
        {
            var workplace = (string)args["Text"];

            await dc.Context.SendActivity($"{workplace} is a cool place!").ConfigureAwait(false);
            await dc.End().ConfigureAwait(false);
        }
    });
}
```

# [JavaScript](#tab/javascript)

```javascript
dialogs.add('namePrompt', new TextPrompt());
dialogs.add('workPlacePrompt', new TextPrompt());
```

---

For the sake of code reusability, defining a single `textPrompt` would work for all these prompts because they ask for a text string as a response. However, where the ability to name dialogs comes in handy is when you need to validate the input of the prompt. In which case, the prompts may be using **TextPrompt** but each is looking for a different set of values. Lets take a look at how you can validate prompt responses using a `NumberPrompt`.

## Specify prompt options

When you use a prompt within a dialog step, you can also provide prompt options, such as a reprompt string.

Specifying a reprompt string is useful when user input can fail to satisfy a prompt, either because it is in a format that the prompt can not parse, such as "tomorrow" for a number prompt, or the input fails a validation criteria.

> [!TIP]
> When you create a number prompt, you need to specify the input culture it will use. The number prompt can interpret a wide variety of input, such as "twelve" or "one quarter", as well as "12" and "0.25". The input culture helps the prompt more correctly interpret the user's input.

# [C#](#tab/csharp)

Input cultures are defined in an additional library.

```csharp
using Microsoft.Bot.Builder.Dialogs;
using Microsoft.Recognizers.Text;
```

The following code would add a number prompt to an existing dialog set, **dialogs**.

```csharp
dialogs.Add("numberPrompt", new NumberPrompt<int>(Culture.English));
```

Within a dialog step, the following code would prompt the user for input and provide a reprompt string to use if their input cannot be interpreted as a number.

```csharp
await dc.Prompt("numberPrompt", "How many people are in your party?", new PromptOptions()
{
    RetryPromptString = "Sorry, please specify the number of people in your party."
}).ConfigureAwait(false);
```

# [JavaScript](#tab/javascript)

```javascript
const {NumberPrompt} = require("botbuilder-dialogs");
```

```javascript
await dc.prompt('numberPrompt', 'How many people in your party?', { retryPrompt: `Sorry, please specify the number of people in your party.` })
```

```javascript
dialogs.add('numberPrompt', new NumberPrompt());
```

---

In particular, the choice prompt requires some additional information, the list of choices available to the user.

# [C#](#tab/csharp)

This example uses types from the following namespaces.

```csharp
using Microsoft.Bot.Builder.Core.Extensions;
using Microsoft.Bot.Builder.Dialogs;
using Microsoft.Bot.Builder.Prompts.Choices;
using Microsoft.Bot.Schema;
using Microsoft.Recognizers.Text;
using System.Collections.Generic;
```


When we use the **ChoicePrompt** to ask the user to choose between a set of options, we have to provide the prompt with that set of options, provided within a **ChoicePromptOptions** object. Here, we use the **ChoiceFactory** to convert a list of options into an appropriate format.

We are also using a **SuggestedActions** activity as the reprompt, as a way of providing the input options to the user again.


<<<<<<< HEAD
=======

>>>>>>> a5583998
```csharp
/// <summary>Defines a dialog that asks for a choice of color.</summary>
public class MyDialog : DialogSet
{
    /// <summary>The ID of the main dialog in the set.</summary>
    public const string Name = "mainDialog";

    /// <summary>Defines the IDs of the prompts in the set.</summary>
    public struct Inputs
    {
        /// <summary>The ID of the color prompt.</summary>
        public const string Color = "colorPrompt";
    }

    /// <summary>The available colors to choose from.</summary>
    public List<string> Colors = new List<string> { "Green", "Blue" };

    /// <summary>Defines the prompts and steps of the dialog.</summary>
    public MyDialog()
    {
        Add(Inputs.Color, new ChoicePrompt(Culture.English));
        Add(Name, new WaterfallStep[]
        {
            async (dc, args, next) =>
            {
                // Prompt for a color. A choice prompt requires that you specify choice options.
                await dc.Prompt(Inputs.Color, "Please make a choice.", new ChoicePromptOptions()
                {
                    Choices = ChoiceFactory.ToChoices(Colors),
                    RetryPromptActivity =
                        MessageFactory.SuggestedActions(Colors, "Please choose a color.") as Activity
                }).ConfigureAwait(false);
            },
            async(dc, args, next) =>
            {
                var color = (FoundChoice)args["Value"];

                await dc.Context.SendActivity($"You chose {color.Value}.").ConfigureAwait(false);
                await dc.End().ConfigureAwait(false);
            }
        });
    }
}
```

# [JavaScript](#tab/javascript)

```javascript
const {ChoicePrompt} = require("botbuilder-dialogs");
```

```javascript
dialogs.add('choicePrompt', new ChoicePrompt());
```

```javascript
// A choice prompt requires that you specify choice options.
const list = ['green', 'blue'];
await dc.prompt('choicePrompt', 'Please make a choice', list, {retryPrompt: 'Please choose a color.'});
```

---

## Validate a prompt response

You can validate a prompt response before returning the valid value to the next step of the **waterfall**. For example, to validate a **NumberPrompt** within a range of numbers between **6** and **20**, you can have validation logic similar to this:

# [C#](#tab/csharp)

```cs
using Microsoft.Bot.Builder.Dialogs;
using Microsoft.Recognizers.Text;
using PromptStatus = Microsoft.Bot.Builder.Prompts.PromptStatus;
```

```cs
/// <summary>Defines a dialog that asks for the number of people in a party.</summary>
public class MyDialog : DialogSet
{
    /// <summary>The ID of the main dialog in the set.</summary>
    public const string Name = "mainDialog";

    /// <summary>Defines the IDs of the prompts in the set.</summary>
    public struct Inputs
    {
        /// <summary>The ID of the party size prompt.</summary>
        public const string Size = "parytySize";
    }

    /// <summary>Defines the prompts and steps of the dialog.</summary>
    public MyDialog()
    {
        // Include a validation function for the party size prompt.
        Add(Inputs.Size, new NumberPrompt<int>(Culture.English, async (context, result) =>
        {
            if (result.Value < 6 || result.Value > 20)
            {
                result.Status = PromptStatus.OutOfRange;
            }
        }));
        Add(Name, new WaterfallStep[]
        {
            async (dc, args, next) =>
            {
                // Prompt for the party size.
                await dc.Prompt(Inputs.Size, "How many people are in your party?", new PromptOptions()
                {
                    RetryPromptString = "Please specify party size between 6 and 20."
                }).ConfigureAwait(false);
            },
            async(dc, args, next) =>
            {
                var size = (int)args["Value"];

                await dc.Context.SendActivity($"Okay, {size} people!").ConfigureAwait(false);
                await dc.End().ConfigureAwait(false);
            }
        });
    }
}
```

Validation can also be encapsulated within it's own private method, and added that way.

```cs
/// <summary>Validates input for the partySize prompt.</summary>
/// <param name="context">The context object for the current turn of the bot.</param>
/// <param name="result">The recognition result from the prompt.</param>
/// <returns>An updated recognition result.</returns>
private static async Task PartySizeValidator(ITurnContext context, Int32Result result)
{
    if (result.Value < 6 || result.Value > 20)
    {
        result.Status = PromptStatus.OutOfRange;
    }
}
```

Within your dialog, specify the method to use to validate input.

```cs
// Include a validation function for the party size prompt.
Add(Inputs.Size, new NumberPrompt<int>(Culture.English, PartySizeValidator));
```

# [JavaScript](#tab/javascript)

```javascript
// Customized prompts with validations
// A number prompt with validation for valid party size within a range.
dialogs.add('partySizePrompt', new botbuilder_dialogs.NumberPrompt( async (context, value) => {
    try {
        if(value < 6 ){
            throw new Error('Party size too small.');
        }
        else if(value > 20){
            throw new Error('Party size too big.')
        }
        else {
            return value; // Return the valid value
        }
    } catch (err) {
        await context.sendActivity(`${err.message} <br/>Please provide a valid number between 6 and 20.`);
        return undefined;
    }
}));
```

---

Likewise, if you want to validate a **DatetimePrompt** response for a date and time in the future, you can have validation logic similar to this:

# [C#](#tab/csharp)

```cs
using Microsoft.Bot.Builder;
using Microsoft.Bot.Builder.Dialogs;
using Microsoft.Recognizers.Text;
using System;
using System.Collections.Generic;
using System.Linq;
using System.Threading.Tasks;
using DateTimeResult = Microsoft.Bot.Builder.Prompts.DateTimeResult;
using PromptStatus = Microsoft.Bot.Builder.Prompts.PromptStatus;
```

```cs
/// <summary>Validates input for the reservationTime prompt.</summary>
/// <param name="context">The context object for the current turn of the bot.</param>
/// <param name="result">The recognition result from the prompt.</param>
/// <returns>An updated recognition result.</returns>
private static async Task TimeValidator(ITurnContext context, DateTimeResult result)
{
    if (result.Resolution.Count == 0)
    {
        await context.SendActivity("Sorry, I did not recognize the time that you entered.").ConfigureAwait(false);
        result.Status = PromptStatus.NotRecognized;
    }

    // Find any recognized time that is not in the past.
    var now = DateTime.Now;
    DateTime time = default(DateTime);
    var resolution = result.Resolution.FirstOrDefault(
        res => DateTime.TryParse(res.Value, out time) && time > now);

    if (resolution != null)
    {
        // If found, keep only that result.
        result.Resolution.Clear();
        result.Resolution.Add(resolution);
    }
    else
    {
        // Otherwise, flag the input as out of range.
        await context.SendActivity("Please enter a time in the future, such as \"tomorrow at 9am\"").ConfigureAwait(false);
        result.Status = PromptStatus.OutOfRange;
    }
}
```

```csharp
Add(Inputs.Time, new DateTimePrompt(Culture.English, TimeValidator));
```

Further examples can be found in our [samples repo](https://github.com/Microsoft/botbuilder-dotnet).

# [JavaScript](#tab/javascript)

```JavaScript
// A date and time prompt with validation for date/time in the future.
dialogs.add('dateTimePrompt', new botbuilder_dialogs.DatetimePrompt( async (context, values) => {
    try {
        if (values.length < 0) { throw new Error('missing time') }
        if (values[0].type !== 'datetime') { throw new Error('unsupported type') }
        const value = new Date(values[0].value);
        if (value.getTime() < new Date().getTime()) { throw new Error('in the past') }
        return value;
    } catch (err) {
        await context.sendActivity(`Please enter a valid time in the future like "tomorrow at 9am".`);
        return undefined;
    }
}));
```

Further examples can be found in our [samples repo](https://github.com/Microsoft/botbuilder-js).

---

> [!TIP]
> Date time prompts can resolve to a few different dates if the user gives an ambigious answer. Depending on what you're using it for, you may want to check all the resolutions provided by the prompt result, instead of just the first.

You can use the similar techniques to validate prompt responses for any of the prompt types.

## Save user data

When you prompt for user input, you have several options on how to handle that input. For instance, you can consume and discard the input, you can save it to a global variable, you can save it to a volatile or in-memory storage container, you can save it to a file, or you can save it to an external database. For more information on how to save user data, see [Manage user data](bot-builder-howto-v4-state.md).

## Next steps

Now that you know how to prompt a user for input, lets enhance the bot code and user experience by managing various conversation flows through dialogs.

> [!div class="nextstepaction"]
> [Manage conversation flow with dialogs](bot-builder-dialog-manage-conversation-flow.md)<|MERGE_RESOLUTION|>--- conflicted
+++ resolved
@@ -368,10 +368,6 @@
 We are also using a **SuggestedActions** activity as the reprompt, as a way of providing the input options to the user again.
 
 
-<<<<<<< HEAD
-=======
-
->>>>>>> a5583998
 ```csharp
 /// <summary>Defines a dialog that asks for a choice of color.</summary>
 public class MyDialog : DialogSet
