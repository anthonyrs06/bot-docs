---
title: Using QnA Maker | Microsoft Docs
description: Learn how to use QnA maker in your bot.
author: ivorb
ms.author: v-ivorb
manager: kamrani
ms.topic: article
ms.prod: bot-framework
ms.date: 03/13/2018
monikerRange: 'azure-bot-service-4.0'
---

# How to use QnA Maker

To add simple question and answer support to your bot, you can use the [QnA Maker](https://qnamaker.ai/) service.

One of the basic requirements in writing your own QnA Maker service is to seed it with questions and answers. In many cases, the questions and answers already exist in content like FAQs or other documentation. Other times you would like to customize your answers to questions in a more natural, conversational way. 

## Create a QnA Maker service
First create an account and sign in at [QnA Maker](https://qnamaker.ai/). Then navigate to **Create a knowledge base**. Click **Create a QnA service** and follow the instructions for creating an Azure QnA service.
 
![Image 1 for qna](media/QnA_1.png)

After you connect your Azure QnA service, then you can add new QnA pairs. Click **Create your KB**. Enter your own question and answers or copy the following examples. 

![Image 2 for qna](media/QnA_2.png)

Alternatively, you can choose **Populate your KB** and provide a file or URL. A sample source file for generating a simple QnA Maker service is [here](https://aka.ms/qna-tsv)

After adding new QnA pairs or populating your KB, click **Save and train**. Once you are completed, in the **PUBLISH** tab, click **Publish**.

To connect your QnA service to your bot, you will need the HTTP request string containing the knowledge base ID and QnA Maker subscription key. Copy the example HTTP request from the publishing result. 

![Image 3 for qna](media/QnA_3.png)

## Installing Packages

Before we get coding, make sure you have the packages necessary for QnA Maker.

# [C#](#tab/csref)

[Add a reference](https://docs.microsoft.com/en-us/nuget/tools/package-manager-ui) to v4 prerelease version of the following NuGet packages:

* `Microsoft.Bot.Builder.Ai.QnA`

# [JavaScript](#tab/jsref)

Either of these services can be added to your bot using the botbuilder-ai package. You can add this package to your project via npm:

* `npm install --save botbuilder@preview`
* `npm install --save botbuilder-ai@preview`

---


## Using QnA Maker

QnA Maker is first added as middleware. Then we can use the results within our bot logic.

# [C#](#tab/csqna)

Update the `ConfigureServices` method in your `Startup.cs` file to add a `QnAMakerMiddleware` object. You can configure your bot to check your knowledge base for every message received from a user, by simply adding it to your bot's middleware stack.


```csharp
using Microsoft.AspNetCore.Builder;
using Microsoft.AspNetCore.Hosting;
using Microsoft.Bot.Builder.Ai.Qna;
using Microsoft.Bot.Builder.BotFramework;
using Microsoft.Bot.Builder.Core.Extensions;
using Microsoft.Bot.Builder.Integration.AspNet.Core;
using Microsoft.Extensions.Configuration;
using Microsoft.Extensions.DependencyInjection;
using Microsoft.Extensions.Logging;
using System;

public void ConfigureServices(IServiceCollection services)
{
    services.AddSingleton(_ => Configuration);
    services.AddBot<AiBot>(options =>
    {
        options.CredentialProvider = new ConfigurationCredentialProvider(Configuration);

        var endpoint = new QnAMakerEndpoint
            {
                knowledgebaseId = "YOUR-KB-ID",
                // Get the Host from the HTTP request example at https://www.qnamaker.ai
                // For GA services: https://<Service-Name>.azurewebsites.net/qnamaker
                // For Preview services: https://westus.api.cognitive.microsoft.com/qnamaker/v2.0
                Host = "YOUR-HTTP-REQUEST-HOST",
                EndpointKey = "YOUR-QNA-MAKER-SUBSCRIPTION-KEY"
            };
        options.Middleware.Add(new QnAMakerMiddleware(new QnAMakerEndpoint(endpoint)));
    });
}
```



Edit code in the EchoBot.cs file, so that `OnTurn` sends a fallback message in the case that the QnA Maker middleware didn't send a response to the user's question:

```csharp
using System.Threading.Tasks;
using Microsoft.Bot;
using Microsoft.Bot.Builder;
using Microsoft.Bot.Schema;

namespace Bot_Builder_Echo_Bot_QnA
{
    public class EchoBot : IBot
    {    
        public async Task OnTurn(ITurnContext context)
        {
            // This bot is only handling Messages
            if (context.Activity.Type == ActivityTypes.Message)
            {             
                if (!context.Responded)
                {
                    // QnA didn't send the user an answer
                    await context.SendActivity("Sorry, I couldn't find a good match in the KB.");

                }
            }
        }
    }
}
```


See the [QnA Maker sample](https://aka.ms/qna-cs-bot-sample) for a sample bot.

# [JavaScript](#tab/jsluis)

First require/import in the [QnAMaker](https://github.com/Microsoft/botbuilder-js/tree/master/doc/botbuilder-ai/classes/botbuilder_ai.qnamaker.md) class:

```js
const { QnAMaker } = require('botbuilder-ai');
```

Create a `QnAMaker` by initializing it with a string based on the HTTP request for your QnA service. You can copy an example request for your service from the [QnA Maker portal](https://qnamaker.ai) under Settings > Deployment details.


The format of the string varies depending on whether your QnA Maker service is using the GA or the Preview version of QnA Maker. 
Copy the example HTTP request, and get the knowledge base ID, subscription key, and host to use when you initialize the `QnAMaker`.

<!--
**Preview**
```js
const qnaEndpointString = 
    // Replace xxxxxxxx-xxxx-xxxx-xxxx-xxxxxxxxxxxx with your knowledge base ID
    "POST /knowledgebases/xxxxxxxx-xxxx-xxxx-xxxx-xxxxxxxxxxxx/generateAnswer\r\n" + 
    "Host: https://westus.api.cognitive.microsoft.com/qnamaker/v2.0\r\n" +
    // Replace xxxxxxxxxxxxxxxxxxxxxxxxxxxxxxxx with your QnAMaker subscription key
    "Ocp-Apim-Subscription-Key: xxxxxxxxxxxxxxxxxxxxxxxxxxxxxxxx\r\n"
const qna = new QnAMaker(qnaEndpointString);
```

**GA**
```js
const qnaEndpointString = 
    // Replace xxxxxxxx-xxxx-xxxx-xxxx-xxxxxxxxxxxx with your knowledge base ID
    "POST /knowledgebases/xxxxxxxx-xxxx-xxxx-xxxx-xxxxxxxxxxxx/generateAnswer\r\n" + 
    // Replace <Service-Name> to match the Azure URL where your service is hosted
    "Host: https://<Service-Name>.azurewebsites.net/qnamaker\r\n" +
    // Replace xxxxxxxxxxxxxxxxxxxxxxxxxxxxxxxx with your QnAMaker subscription key
    "Authorization: EndpointKey xxxxxxxxxxxxxxxxxxxxxxxxxxxxxxxx\r\n"
const qna = new QnAMaker(qnaEndpointString);
```
-->
**Preview**
```
const qna = new QnAMaker(
    {
        knowledgeBaseId: '<KNOWLEDGE-BASE-ID>',
        endpointKey: '<QNA-SUBSCRIPTION-KEY>',
        host: 'https://westus.api.cognitive.microsoft.com/qnamaker/v2.0'
    },
    {
        // set this to true to send answers from QnA Maker
        answerBeforeNext: true
    }
);
```
**GA**
```
const qna = new QnAMaker(
    {
        knowledgeBaseId: '<KNOWLEDGE-BASE-ID>',
        endpointKey: '<QNA-SUBSCRIPTION-KEY>',
        host: 'https://<Service-Name>.azurewebsites.net/qnamaker'
    },
    {
        answerBeforeNext: true
    }
);
```
You can configure your bot to automatically call QNA maker by simply adding it to your bot's middleware stack:

```js
// Add QnA Maker as middleware
adapter.use(qna);

// Listen for incoming requests 
server.post('/api/messages', (req, res) => {
    // Route received request to adapter for processing
    adapter.processActivity(req, res, async (context) => {
        // If `!context.responded`, that means an answer wasn't found for the user's utterance.
        // In this case, we send the user a fallback message.
        if (context.activity.type === 'message' && !context.responded) {
            await context.sendActivity('No QnA Maker answers were found.');
        } else if (context.activity.type !== 'message') {
            await context.sendActivity(`[${context.activity.type} event detected]`);
        }
    });
});
```

Initializing  `answerBeforeNext` to `true` when initializing `QnAMaker` means that the QnA Maker middleware automatically responds if it finds an answer, 
before getting to your bot's main logic in `processActivity`. If instead, you set `answerBeforeNext` to `false`, the bot will only call QnA Maker after all of your bot's main logic in `processActivity` runs, and only if your bot hasn't replied to the user. 

## Calling QnA Maker without using middleware

In the previous example, the `adapter.use(qna);` statement means that QnA is running as middleware, and therefore 
responds to every message the bot receives. 
For more control over how and when QnA Maker is called, you can call `qna.answer()` directly from within your bot's logic instead of installing it as a piece of middleware.

Remove the `adapter.use(qna);` statement and use the following code to call QnA Maker directly.

```js
// Listen for incoming activity 
server.post('/api/messages', (req, res) => {
    // Route received activity to adapter for processing
    adapter.processActivity(req, res, async (context) => {
        if (context.activity.type === 'message') {
            var handled = await qna.answer(context)
                if (!handled) {
                    await context.sendActivity(`I'm sorry. I didn't understand.`);
                }
        }
    });
});
```

Another way to customize the QnA Maker is with `qna.generateAnswer()`. This method allows you to get more detail on the answers from QnA Maker.


```js
// Listen for incoming activity 
server.post('/api/messages', (req, res) => {
    // Route received activity to adapter for processing
    adapter.processActivity(req, res, async (context) => {
        if (context.activity.type === 'message') {
            // Get all the answers QnA Maker finds
            var results = await qna.generateAnswer(context.activity.text);
                if (results && results.length > 0) {
                    await context.sendActivity(results[0].answer);
                } else {
                    await context.sendActivity(`I don't know.`);
                }
    
        }
    });
});
```
---

Ask your bot questions to see the replies from your QnA Maker service.
![Image 4 for qna](media/QnA_4.png)



## Next steps

QnA Maker can be combined with other Cognitive Services, to make your bot even more powerful. The Dispatch tool provides a way to combine QnA with Language Understanding (LUIS) in your bot.

> [!div class="nextstepaction"]
<<<<<<< HEAD
> [Combine LUIS apps and QnA services using the Dispatch tool](./bot-builder-tutorial-dispatch.md)
=======
> [Combine LUIS apps and QnA services using the Dispatch tool](./bot-builder-tutorial-dispatch.md)
>>>>>>> c1b33a86
<|MERGE_RESOLUTION|>--- conflicted
+++ resolved
@@ -274,8 +274,4 @@
 QnA Maker can be combined with other Cognitive Services, to make your bot even more powerful. The Dispatch tool provides a way to combine QnA with Language Understanding (LUIS) in your bot.
 
 > [!div class="nextstepaction"]
-<<<<<<< HEAD
-> [Combine LUIS apps and QnA services using the Dispatch tool](./bot-builder-tutorial-dispatch.md)
-=======
-> [Combine LUIS apps and QnA services using the Dispatch tool](./bot-builder-tutorial-dispatch.md)
->>>>>>> c1b33a86
+> [Combine LUIS apps and QnA services using the Dispatch tool](./bot-builder-tutorial-dispatch.md)